use crate::ast::{Literal, Node, Operator};
use crate::lexer::{Token, TokenType};

/// a parser for the Lox language. It creates an Abstract Syntax Tree (AST) from a token stream.
pub struct Parser {}

<<<<<<< HEAD
type ParserBinaryFn<'parser, I: Iterator<Item =&'parser Token>> = fn(& Parser, tokens : &mut I) -> Node;
=======
type ParserBinaryFn = fn(&Parser, &mut Vec<Token>) -> Node;
>>>>>>> 14aff605

/*
 Reference Lox Grammar (So far)


    expression     -> equality ;

    equality       -> comparison ( ("!=" | "==") comparison )* ;

    comparison     -> term ( (">" | "<" | "<=", ">=") term )* ;

    term.          -> factor ( ("+" | "-") factor )* ;

    factor         -> unary ( ("*" | "/") unary)* ;

    unary 		    -> ("!" | "-")  unary | primary ;

    primary         -> NUMBER | STRING | "True" | "False" | "Nil" | "("expression")" ;
*/
impl Parser {
    pub fn new() -> Self {
        Self {}
    }

    /// This function is used to simplify the implementation of binary expressions. By taking  
<<<<<<< HEAD
    /// advantage of the fact that the grammar for most binary expressions is very similiar they 
    /// 
    /// 1. Call some function that follows the precedence rules for Lox. This function will return some AST Node
    /// 2. Try to match against 
    /// 
    fn binary_expression_match<'parser, I>(
        &'parser self,
        precedence_fn: ParserBinaryFn<&'parser I>,
        token_types: &[TokenType],
        tokens:  &mut &'parser I,
    ) -> Node 
    where I : Iterator<Item = &'parser Token>
    {
        let mut node = precedence_fn( self, tokens);

        while let Some(operator) = self.match_tokens(token_types) {
            let right = precedence_fn( self, tokens);
=======
    /// advantage of the fact that the grammar for most binary expressions is very similiar
    ///
    fn binary_expression_match(
        &self,
        precedence_fn: ParserBinaryFn,
        token_types: &[TokenType],
        tokens: &mut Vec<Token>,
    ) -> Node {
        let mut node = precedence_fn(self, tokens);

        while let Some(operator) = self.match_tokens(token_types, tokens) {
            let right = precedence_fn(self, tokens);
>>>>>>> 14aff605
            node = Node::BinaryExpr {
                operator: operator,
                left: Box::new(node),
                right: Box::new(right),
            };
        }
        node
    }

<<<<<<< HEAD

    pub fn expression<'parser>(&self, tokens : Vec<Token>) -> Node {
        let iter = tokens.iter();
        self.equality(&mut iter)
=======
    pub fn expression(&self, mut tokens: Vec<Token>) -> Node {
        self.equality(&mut tokens)
>>>>>>> 14aff605
    }

    /// Performs a binary equality operation on possible expressions. It follows the following grammar.
    ///
    ///
    /// `equality  -> comparison ( ("!=" | "==") comparison )* ;`
<<<<<<< HEAD
    pub fn equality<'parser, I> (&self, tokens:  &mut &'parser I) -> Node 
    where I : Iterator<Item = &'parser Token>
    {

        todo!()
        // self.binary_expression_match(
        //     Parser::comparison::<_> as ParserBinaryFn<_>,
        //     &[TokenType::BangEqual, TokenType::EqualEqual],
        //     tokens,
        // )
    }


    pub fn comparison<'parser, I>(&self, tokens:  &'parser mut I) -> Node 
    where I : Iterator<Item = &'parser Token>
    {
        todo!()
=======
    pub fn equality(&self, tokens: &mut Vec<Token>) -> Node {
        self.binary_expression_match(
            Parser::comparison,
            &[TokenType::BangEqual, TokenType::EqualEqual],
            tokens,
        )
    }

    ///  comparison -> term ( (">" | "<" | "<=", ">=") term )* ;
    pub fn comparison(&self, tokens: &mut Vec<Token>) -> Node {
        self.binary_expression_match(
            Parser::term,
            &[
                TokenType::Less,
                TokenType::Greater,
                TokenType::LessEqual,
                TokenType::GreaterEqual,
            ],
            tokens,
        )
>>>>>>> 14aff605
    }

    /// term -> factor ( ("+" | "-") factor )* ;
    pub fn term(&self, tokens: &mut Vec<Token>) -> Node {
        self.binary_expression_match(Parser::factor, &[TokenType::Plus, TokenType::Minus], tokens)
    }

    /// factor -> unary ( ("*" | "/") unary)* ;
    pub fn factor(&self, tokens: &mut Vec<Token>) -> Node {
        self.binary_expression_match(Parser::unary, &[TokenType::Star, TokenType::Slash], tokens)
    }

    pub fn unary(&self, tokens: &mut Vec<Token>) -> Node {
        if let Some(operator) = self.match_tokens(&[TokenType::Bang, TokenType::Minus], tokens) {
            let right = self.unary(tokens);
            return Node::UnaryExpr {
                operator: operator,
                right: Box::new(right),
            };
        };
        self.primary(tokens)
    }

    pub fn primary(&self, tokens : &mut Vec<Token>) -> Node {
        todo!()
    }

    pub fn parse(&self, tokens: Vec<Token>) -> Node {
        todo!()
    }

    /// Tries to match the given tokens to the next token in the Iterator/Stream,
    /// If it matches, then it returns true
<<<<<<< HEAD
    pub fn match_tokens(&self, match_tokens: &[TokenType]) -> Option<Operator> {
        let _iter = match_tokens.iter();
        todo!()
=======
    pub fn match_tokens(
        &self,
        match_tokens: &[TokenType],
        tokens: &mut Vec<Token>,
    ) -> Option<Operator> {

        let mut out = None; 

        if let Some(token) = tokens.get(0) {
            if match_tokens.contains(&token.token_type) {
                out =  Some(Operator::try_from(token).unwrap());
            }
        }
        // this second match is done to remove the matched token from the iterator
        match out { 
            Some(operator) => {
                // TODO: using a Vec leads to constant O(n) time complexity for every match. 
                // quick fix is to use Deque
                tokens.remove(0);
                Some(operator)
            },
            None => None
        }
>>>>>>> 14aff605
    }
}

#[cfg(test)]
mod test {
    use super::*;

    #[test]
    fn expression_test() {
        todo!()
    }

    #[test]
    fn match_tokens_test() {
        todo!()
    }

    #[test]
    fn equality_test() {
        // testing the equality of the following expression
        // a == b == c != d
        let tokens = [
            Token::new(TokenType::Identifier, "a".to_string(), 0),
            Token::new(TokenType::EqualEqual, "==".to_string(), 0),
            Token::new(TokenType::Identifier, "b".to_string(), 0),
            Token::new(TokenType::EqualEqual, "==".to_string(), 0),
            Token::new(TokenType::Identifier, "c".to_string(), 0),
            Token::new(TokenType::BangEqual, "!=".to_string(), 0),
            Token::new(TokenType::Identifier, "d".to_string(), 0),
        ];
        todo!()
    }
}<|MERGE_RESOLUTION|>--- conflicted
+++ resolved
@@ -4,11 +4,7 @@
 /// a parser for the Lox language. It creates an Abstract Syntax Tree (AST) from a token stream.
 pub struct Parser {}
 
-<<<<<<< HEAD
-type ParserBinaryFn<'parser, I: Iterator<Item =&'parser Token>> = fn(& Parser, tokens : &mut I) -> Node;
-=======
 type ParserBinaryFn = fn(&Parser, &mut Vec<Token>) -> Node;
->>>>>>> 14aff605
 
 /*
  Reference Lox Grammar (So far)
@@ -34,25 +30,6 @@
     }
 
     /// This function is used to simplify the implementation of binary expressions. By taking  
-<<<<<<< HEAD
-    /// advantage of the fact that the grammar for most binary expressions is very similiar they 
-    /// 
-    /// 1. Call some function that follows the precedence rules for Lox. This function will return some AST Node
-    /// 2. Try to match against 
-    /// 
-    fn binary_expression_match<'parser, I>(
-        &'parser self,
-        precedence_fn: ParserBinaryFn<&'parser I>,
-        token_types: &[TokenType],
-        tokens:  &mut &'parser I,
-    ) -> Node 
-    where I : Iterator<Item = &'parser Token>
-    {
-        let mut node = precedence_fn( self, tokens);
-
-        while let Some(operator) = self.match_tokens(token_types) {
-            let right = precedence_fn( self, tokens);
-=======
     /// advantage of the fact that the grammar for most binary expressions is very similiar
     ///
     fn binary_expression_match(
@@ -65,7 +42,6 @@
 
         while let Some(operator) = self.match_tokens(token_types, tokens) {
             let right = precedence_fn(self, tokens);
->>>>>>> 14aff605
             node = Node::BinaryExpr {
                 operator: operator,
                 left: Box::new(node),
@@ -75,40 +51,14 @@
         node
     }
 
-<<<<<<< HEAD
-
-    pub fn expression<'parser>(&self, tokens : Vec<Token>) -> Node {
-        let iter = tokens.iter();
-        self.equality(&mut iter)
-=======
     pub fn expression(&self, mut tokens: Vec<Token>) -> Node {
         self.equality(&mut tokens)
->>>>>>> 14aff605
     }
 
     /// Performs a binary equality operation on possible expressions. It follows the following grammar.
     ///
     ///
     /// `equality  -> comparison ( ("!=" | "==") comparison )* ;`
-<<<<<<< HEAD
-    pub fn equality<'parser, I> (&self, tokens:  &mut &'parser I) -> Node 
-    where I : Iterator<Item = &'parser Token>
-    {
-
-        todo!()
-        // self.binary_expression_match(
-        //     Parser::comparison::<_> as ParserBinaryFn<_>,
-        //     &[TokenType::BangEqual, TokenType::EqualEqual],
-        //     tokens,
-        // )
-    }
-
-
-    pub fn comparison<'parser, I>(&self, tokens:  &'parser mut I) -> Node 
-    where I : Iterator<Item = &'parser Token>
-    {
-        todo!()
-=======
     pub fn equality(&self, tokens: &mut Vec<Token>) -> Node {
         self.binary_expression_match(
             Parser::comparison,
@@ -129,7 +79,6 @@
             ],
             tokens,
         )
->>>>>>> 14aff605
     }
 
     /// term -> factor ( ("+" | "-") factor )* ;
@@ -163,11 +112,6 @@
 
     /// Tries to match the given tokens to the next token in the Iterator/Stream,
     /// If it matches, then it returns true
-<<<<<<< HEAD
-    pub fn match_tokens(&self, match_tokens: &[TokenType]) -> Option<Operator> {
-        let _iter = match_tokens.iter();
-        todo!()
-=======
     pub fn match_tokens(
         &self,
         match_tokens: &[TokenType],
@@ -191,7 +135,6 @@
             },
             None => None
         }
->>>>>>> 14aff605
     }
 }
 
